project(
  'xdg-desktop-portal-gnome',
  'c',
<<<<<<< HEAD
  version: '43.1',
=======
  version: '43.2',
>>>>>>> cc080a8e
  meson_version: '>= 0.53.0',
  license: 'LGPLv2.1+'
)

prefix = get_option('prefix')
datadir = get_option('datadir')
libdir = get_option('libdir')
libexecdir = get_option('libexecdir')

systemduserunitdir = get_option('systemduserunitdir')
if systemduserunitdir == ''
  systemd = dependency('systemd', version: '>= 242')
  systemduserunitdir = systemd.get_pkgconfig_variable(
    'systemduserunitdir',
    define_variable: ['prefix', get_option('prefix')]
  )
endif

dbus_service_dir = get_option('dbus_service_dir')
if dbus_service_dir == ''
  dbus_service_dir = datadir / 'dbus-1' / 'services'
endif

subdir('data')
subdir('po')
subdir('src')

summary({
  'prefix': prefix,
  'datadir': datadir,
  'libdir': libdir,
  'libexecdir': libexecdir,
  'dbus_service_dir': dbus_service_dir,
  'systemduserunitdir': systemduserunitdir,
})<|MERGE_RESOLUTION|>--- conflicted
+++ resolved
@@ -1,11 +1,7 @@
 project(
   'xdg-desktop-portal-gnome',
   'c',
-<<<<<<< HEAD
-  version: '43.1',
-=======
   version: '43.2',
->>>>>>> cc080a8e
   meson_version: '>= 0.53.0',
   license: 'LGPLv2.1+'
 )
