--- conflicted
+++ resolved
@@ -2,11 +2,7 @@
 msgstr ""
 "Report-Msgid-Bugs-To: https://gitlab.gnome.org/GNOME/xdg-desktop-portal-"
 "gnome/issues\n"
-<<<<<<< HEAD
-"POT-Creation-Date: 2022-08-06 14:26+0000\n"
-=======
 "POT-Creation-Date: 2022-12-31 21:03+0000\n"
->>>>>>> cc080a8e
 "Last-Translator: Нанба Наала <naala-nanba@rambler.ru>\n"
 "Language-Team: Abkhazian <daniel.abzakh@gmail.com>\n"
 "Language: ab\n"
@@ -14,10 +10,7 @@
 "Content-Type: text/plain; charset=UTF-8\n"
 "Content-Transfer-Encoding: 8bit\n"
 "Plural-Forms: nplurals=2; plural=(n != 1);\n"
-<<<<<<< HEAD
-=======
 "X-DamnedLies-Scope: partial\n"
->>>>>>> cc080a8e
 
 #: data/xdg-desktop-portal-gnome.desktop.in.in:4
 msgid "Portal"
@@ -27,11 +20,7 @@
 msgid "Select an Image"
 msgstr "Асахьа алхра"
 
-<<<<<<< HEAD
-#: src/accountdialog.c:155 src/wallpaperdialog.ui:14
-=======
 #: src/accountdialog.c:155 src/wallpaperdialog.ui:26
->>>>>>> cc080a8e
 msgid "Cancel"
 msgstr "Аԥыхры"
 
@@ -61,17 +50,10 @@
 msgid "Share Details"
 msgstr "Инарҭбааны азнагара"
 
-<<<<<<< HEAD
-#: src/accountdialog.ui:12 src/appchooserdialog.ui:12
-#: src/dynamic-launcher.c:265 src/filechooser.c:451
-#: src/remotedesktopdialog.ui:13 src/screencastdialog.ui:14
-#: src/screenshotdialog.ui:14
-=======
 #: src/accountdialog.ui:23 src/appchooserdialog.ui:12
 #: src/dynamic-launcher.c:265 src/filechooser.c:534
 #: src/remotedesktopdialog.ui:25 src/screencastdialog.ui:26
 #: src/screenshotdialog.ui:26
->>>>>>> cc080a8e
 msgid "_Cancel"
 msgstr "_Аԥыхра"
 
@@ -176,11 +158,7 @@
 msgid "C_reate"
 msgstr ""
 
-<<<<<<< HEAD
-#: src/filechooser.c:446
-=======
 #: src/filechooser.c:529
->>>>>>> cc080a8e
 msgid "_Select"
 msgstr "_Алхра"
 
@@ -188,11 +166,7 @@
 msgid "_Save"
 msgstr "_Аиқәырхара"
 
-<<<<<<< HEAD
-#: src/filechooser.c:617
-=======
 #: src/filechooser.c:713
->>>>>>> cc080a8e
 msgid "Open files read-only"
 msgstr "Аԥхьара мацаразы афаил аартра"
 
@@ -212,37 +186,21 @@
 msgid "Virtual monitor"
 msgstr "Ихыҭҳәаау амонитор"
 
-<<<<<<< HEAD
-#: src/screencastwidget.c:541
-=======
 #: src/screencastwidget.c:540
->>>>>>> cc080a8e
 #, c-format
 msgid "Select monitor to share with %s"
 msgstr "Иалышәх амонитор %s изнагаразы"
 
-<<<<<<< HEAD
-#: src/screencastwidget.c:543
-=======
 #: src/screencastwidget.c:542
->>>>>>> cc080a8e
 #, c-format
 msgid "Select window to share with %s"
 msgstr "Иалышәх аԥенџьыр %s изнагаразы"
 
-<<<<<<< HEAD
-#: src/screencastwidget.c:548
-msgid "Select monitor to share with the requesting application"
-msgstr "Иалышәх амонитор, адҵаалара ҟазҵо аԥшьы азнагаразы"
-
-#: src/screencastwidget.c:549
-=======
 #: src/screencastwidget.c:547
 msgid "Select monitor to share with the requesting application"
 msgstr "Иалышәх амонитор, адҵаалара ҟазҵо аԥшьы азнагаразы"
 
 #: src/screencastwidget.c:548
->>>>>>> cc080a8e
 msgid "Select window to share with the requesting application"
 msgstr "Иалышәх аԥенџьыр, адҵаалара ҟазҵо аԥшьы азнагаразы"
 
@@ -336,3877 +294,4 @@
 msgstr "Аҽазыҟаҵарақәа"
 
 msgid "applications-system-symbolic"
-<<<<<<< HEAD
-msgstr "applications-system-symbolic"
-
-
-
-
-
-
-
-
-
-
-
-
-
-
-
-
-
-
-
-
-
-
-
-
-
-
-
-
-
-
-
-
-
-
-
-
-
-
-
-
-
-
-
-
-
-
-
-
-
-
-
-
-
-
-
-
-
-
-
-
-
-
-
-
-
-
-
-
-
-
-
-
-
-
-
-
-
-
-
-
-
-
-
-
-
-
-
-
-
-
-
-
-
-
-
-
-
-
-
-
-
-
-
-
-
-
-
-
-
-
-
-
-
-
-
-
-
-
-
-
-
-
-
-
-
-
-
-
-
-
-
-
-
-
-
-
-
-
-
-
-
-
-
-
-
-
-
-
-
-
-
-
-
-
-
-
-
-
-
-
-
-
-
-
-
-
-
-
-
-
-
-
-
-
-
-
-
-
-
-
-
-
-
-
-
-
-
-
-
-
-
-
-
-
-
-
-
-
-
-
-
-
-
-
-
-
-
-
-
-
-
-
-
-
-
-
-
-
-
-
-
-
-
-
-
-
-
-
-
-
-
-
-
-
-#, fuzzy
-
-
-
-
-
-
-
-
-
-
-
-
-
-
-
-
-
-
-
-
-
-
-#, fuzzy
-
-
-
-
-
-
-
-
-
-
-
-
-
-
-
-
-
-
-
-
-
-
-
-
-
-
-
-
-
-
-
-
-
-
-
-
-
-
-
-
-
-
-
-
-
-
-
-
-
-
-
-
-
-
-
-
-
-
-
-
-
-
-
-
-
-
-
-
-
-
-
-
-
-
-
-
-
-
-
-
-
-
-
-
-
-
-#, fuzzy
-
-
-
-
-
-
-
-
-
-
-
-
-
-
-
-
-
-
-
-
-
-
-
-
-
-
-
-
-
-
-
-
-
-
-
-
-
-
-
-
-
-
-
-
-
-
-
-
-
-
-
-
-
-
-
-
-
-
-
-
-
-
-
-
-
-
-
-
-
-
-
-
-
-
-
-
-
-
-
-
-
-
-
-
-
-
-
-
-
-
-
-
-
-
-
-
-
-
-
-
-
-
-
-
-
-
-
-
-
-
-
-
-
-
-
-
-
-
-
-
-
-
-
-
-
-
-
-
-
-
-
-
-
-
-
-
-
-
-
-
-
-
-
-
-
-
-
-
-
-
-
-
-
-
-
-
-
-
-
-
-
-
-
-
-
-
-
-
-
-
-
-
-
-
-
-
-
-
-
-
-
-
-
-
-
-
-
-
-
-
-
-
-
-
-
-
-
-
-
-
-
-
-
-
-
-
-
-
-
-
-
-
-
-
-
-
-
-
-
-
-
-
-
-
-
-
-
-
-
-
-
-
-
-
-
-
-
-
-
-
-
-
-
-
-
-
-
-
-
-
-
-
-
-
-
-
-
-
-
-
-
-
-
-
-
-
-
-
-
-
-
-
-
-
-
-
-
-
-
-
-
-
-
-
-
-
-
-
-
-
-
-
-
-
-
-
-
-
-
-
-
-
-
-
-
-
-
-
-
-
-
-
-
-
-
-
-
-
-
-
-
-
-
-
-
-
-
-
-
-
-
-
-
-
-
-
-
-
-
-
-
-
-
-
-
-
-
-
-
-
-
-
-
-
-
-
-
-
-
-
-
-
-
-
-
-
-
-
-
-
-
-
-
-
-
-
-
-
-
-
-
-
-
-
-
-
-
-
-
-
-
-
-
-
-
-
-
-
-
-
-
-
-
-
-
-
-
-
-
-
-
-
-
-
-
-
-
-
-
-
-
-
-
-
-
-
-
-
-
-
-
-
-
-
-
-
-
-
-
-
-
-
-
-
-
-
-
-
-
-
-
-
-
-
-
-
-
-
-
-
-
-
-
-
-
-
-
-
-
-
-
-
-
-
-
-
-
-
-
-
-
-
-
-
-
-
-
-
-
-
-
-
-
-
-
-
-
-
-
-
-
-
-
-
-
-
-
-
-
-
-
-
-
-
-
-
-
-
-
-
-
-
-
-
-
-
-
-
-
-
-
-
-
-
-
-
-
-
-
-
-
-
-
-
-
-
-
-
-
-
-
-
-
-
-
-
-
-
-
-
-
-
-
-
-
-
-
-
-
-
-
-
-
-
-
-
-
-
-
-
-
-
-
-
-
-
-
-
-
-
-
-
-
-
-
-
-
-
-
-
-
-
-
-
-
-
-
-
-
-
-
-
-
-
-
-
-
-
-
-
-
-
-
-
-
-
-
-
-
-
-
-
-
-
-
-
-
-
-
-
-
-
-
-
-
-
-
-
-
-
-
-
-
-
-
-
-
-
-
-
-
-
-
-
-
-
-
-
-
-
-
-
-
-
-
-
-
-
-
-
-
-
-
-
-
-
-
-
-
-
-
-
-
-
-
-
-
-
-
-
-
-
-
-
-
-
-
-
-
-
-
-
-
-
-
-
-
-
-
-
-
-
-
-
-
-
-
-
-
-
-
-
-
-
-
-
-
-
-
-
-
-
-
-
-
-
-
-
-
-
-
-
-
-
-
-
-
-
-
-
-
-
-
-
-
-
-
-
-
-
-
-
-
-
-
-
-
-
-
-
-
-
-
-
-
-
-
-
-
-
-
-
-
-
-
-
-
-
-
-
-
-
-
-
-
-
-
-
-
-
-
-
-
-
-
-
-
-
-
-
-
-
-
-
-
-
-
-
-
-
-
-
-
-
-
-
-
-
-
-
-
-
-
-
-
-
-
-
-
-
-
-
-
-
-
-
-
-
-
-
-
-
-
-
-
-
-
-
-
-
-
-
-
-
-
-
-
-
-
-
-
-
-
-
-
-
-
-
-
-
-
-
-
-
-
-
-
-
-
-
-
-
-
-
-
-
-
-
-
-
-
-
-
-
-
-
-
-
-
-
-
-
-
-
-
-
-
-
-
-
-
-
-
-
-
-
-
-
-
-
-
-
-
-
-
-
-
-
-
-
-
-
-
-
-
-
-
-
-
-
-
-
-
-
-
-
-
-
-
-
-
-
-
-
-
-
-
-
-
-
-
-
-
-
-
-
-
-
-
-
-
-
-
-
-
-
-
-
-
-
-
-
-
-
-
-
-
-
-
-
-
-
-
-
-
-
-
-
-
-
-
-
-
-
-
-
-
-
-
-
-
-
-
-
-
-
-
-
-
-
-
-
-
-
-
-
-
-
-
-
-
-
-
-
-
-
-
-
-
-
-
-
-
-
-
-
-
-
-
-
-
-
-
-
-
-
-
-
-
-
-
-
-
-
-
-
-
-
-
-
-
-
-
-
-
-
-
-
-
-
-
-
-
-
-
-
-
-
-
-
-
-
-
-
-
-
-
-
-
-
-
-
-
-
-
-
-
-
-
-
-
-
-
-
-
-
-
-
-
-
-
-
-
-
-
-
-
-
-
-
-
-
-
-
-
-
-
-
-
-
-
-
-
-
-
-
-
-
-
-
-
-
-
-
-
-
-
-
-
-
-
-
-
-
-
-
-
-
-
-
-
-
-
-
-
-
-
-
-
-
-
-
-
-
-
-
-
-
-
-
-
-
-
-
-
-
-
-
-
-
-
-
-
-
-
-
-
-
-
-
-
-
-
-
-
-
-
-
-
-
-
-
-
-
-
-
-
-
-
-
-
-
-
-
-
-
-
-
-
-
-
-
-
-
-
-
-
-
-
-
-
-
-
-
-
-
-
-
-
-
-
-
-
-
-
-
-
-
-
-
-
-
-
-
-
-
-
-
-
-
-
-
-
-
-
-
-
-
-
-
-
-
-
-
-
-
-
-
-
-
-
-
-
-
-
-
-
-
-
-
-
-
-
-
-
-
-
-
-
-
-
-
-
-
-
-
-
-
-
-
-
-
-#, fuzzy
-
-
-
-
-
-
-
-
-
-
-
-
-
-
-
-
-
-
-
-
-
-
-
-
-
-
-
-
-
-
-
-
-
-
-
-
-
-
-
-
-
-
-
-
-
-
-
-
-
-
-
-
-
-
-
-
-
-
-
-
-
-
-
-
-
-
-
-
-
-
-
-
-
-
-
-
-
-
-
-
-
-
-
-
-
-
-
-
-
-
-
-
-
-
-
-
-
-
-
-
-
-
-
-
-
-
-
-
-
-
-
-
-
-
-
-
-
-
-
-
-
-
-
-
-
-
-
-
-
-
-
-
-
-
-
-
-
-
-
-
-
-
-
-
-
-
-
-
-
-
-
-
-
-
-
-
-
-
-
-
-
-
-
-
-
-
-
-
-
-
-
-
-
-
-
-
-
-
-
-
-
-
-
-
-
-
-
-
-
-
-
-
-
-
-
-
-
-
-
-
-#, fuzzy
-
-
-
-
-
-
-
-
-
-
-
-
-
-
-
-
-
-
-
-
-
-
-
-
-
-
-
-
-
-
-
-
-
-
-
-
-
-
-
-
-
-
-
-
-
-
-
-
-
-
-
-
-
-
-
-
-
-
-
-
-
-
-
-
-
-
-
-
-
-
-
-
-
-
-
-
-
-
-
-
-
-
-
-
-
-
-
-
-
-
-
-
-
-
-
-
-
-
-
-
-
-
-
-
-
-
-
-
-
-
-
-
-
-
-
-
-
-
-
-
-
-
-
-
-
-
-
-
-
-
-
-
-
-
-
-
-
-
-
-
-
-
-
-
-
-
-
-
-
-
-
-
-
-
-
-
-
-
-
-
-
-
-
-
-
-
-
-
-
-
-
-
-
-
-
-
-
-
-
-
-
-
-
-
-
-
-
-
-
-
-
-
-
-
-
-
-
-
-
-
-
-
-
-
-
-
-
-
-
-
-
-
-
-
-
-
-
-
-
-
-
-
-
-
-
-
-
-
-
-
-
-
-
-
-
-
-
-
-
-
-
-
-
-
-
-
-
-
-
-
-
-
-
-
-
-
-
-
-
-
-
-
-
-
-
-
-
-
-
-
-
-
-
-
-
-
-
-
-
-
-
-
-
-
-
-
-
-
-
-
-
-
-
-
-
-
-
-
-
-
-
-
-
-
-
-
-
-
-
-
-
-
-
-
-
-
-
-
-
-
-
-
-
-
-
-
-
-
-
-
-
-
-
-
-
-
-
-
-
-
-
-
-
-#, fuzzy
-
-
-
-#, fuzzy
-
-#, fuzzy
-
-
-
-
-
-#, fuzzy
-
-
-
-
-
-
-
-
-
-
-
-
-
-
-
-
-
-
-
-
-
-
-
-
-
-
-
-
-
-
-
-
-
-
-
-
-
-
-
-
-
-
-
-
-
-
-
-
-
-
-
-
-
-
-
-
-
-
-
-
-
-
-
-
-
-
-
-
-
-
-
-
-
-
-
-
-
-
-
-
-
-
-
-
-
-
-
-
-
-
-
-
-
-
-
-
-
-
-
-
-
-
-
-
-
-
-
-
-
-
-
-
-
-
-
-
-
-
-
-
-
-
-
-
-
-
-
-
-
-
-
-
-
-
-
-
-
-
-
-
-
-
-
-
-
-
-
-
-
-
-
-
-
-
-
-
-
-
-
-
-
-
-
-
-
-
-
-
-
-
-
-
-
-
-
-
-
-
-
-
-
-
-
-
-
-
-
-
-
-
-
-
-
-
-
-
-
-
-
-
-
-
-
-
-
-
-
-
-
-
-
-
-
-
-
-
-
-
-
-#, fuzzy
-
-
-
-
-
-
-
-
-
-
-
-
-
-
-
-
-
-
-
-
-
-
-
-
-
-
-
-
-
-
-
-
-
-
-
-
-
-
-
-
-
-
-
-
-
-
-
-
-
-
-
-
-
-
-
-
-
-
-
-
-
-
-
-
-
-
-
-
-
-
-
-
-
-
-
-
-
-
-
-
-
-
-
-
-
-
-
-
-
-
-
-
-
-
-
-
-
-
-
-
-
-
-
-
-
-
-
-
-
-
-
-
-
-
-
-
-
-
-
-
-
-
-
-
-
-
-
-
-
-
-
-
-
-
-
-
-
-
-
-
-
-
-
-
-
-
-
-
-
-
-
-
-
-
-
-
-
-
-
-
-
-
-
-
-
-
-
-
-
-
-
-
-
-
-
-
-
-
-
-
-
-
-
-
-
-
-
-
-
-
-
-
-
-
-
-
-
-
-
-
-
-
-
-
-
-
-
-
-
-
-
-
-
-
-
-
-
-
-
-
-
-
-
-
-
-
-
-
-
-
-
-
-
-
-
-
-
-
-
-
-
-
-
-
-
-
-
-
-
-
-
-
-
-
-
-
-
-
-
-
-
-
-
-
-
-
-
-
-
-
-
-
-
-
-
-
-
-
-
-
-
-
-
-
-
-
-
-
-
-
-
-
-
-
-
-
-
-
-
-
-
-
-
-
-
-
-
-
-
-
-
-
-
-
-
-
-
-
-
-
-
-
-
-
-
-
-
-
-
-
-
-
-
-
-
-
-
-
-
-
-
-
-
-
-
-
-
-
-
-
-
-
-
-
-
-
-
-
-
-
-
-
-
-
-
-
-
-
-
-
-
-
-
-
-
-
-
-
-
-
-
-
-
-
-
-
-
-
-
-
-
-
-
-
-
-
-
-
-
-
-
-
-
-
-
-
-
-
-
-
-
-
-
-
-
-
-
-
-
-
-
-
-
-
-
-
-
-
-
-
-
-
-
-
-
-
-
-
-
-
-
-
-
-
-
-
-
-
-
-
-
-
-
-
-
-
-
-
-
-
-
-
-
-
-
-
-
-
-
-
-
-
-
-
-
-
-
-
-
-
-
-
-
-
-
-
-
-
-
-
-
-
-
-
-
-
-
-
-
-
-
-
-
-
-
-
-
-
-
-
-
-
-
-
-
-
-
-
-
-
-
-
-
-
-
-
-
-
-
-
-
-
-
-
-
-
-
-
-
-
-
-
-
-
-
-
-
-
-
-
-
-
-
-
-
-
-
-
-
-
-
-
-
-
-
-
-
-
-
-
-
-
-
-
-
-
-
-
-
-
-
-
-
-
-
-
-
-
-
-
-
-
-
-
-
-
-
-
-
-
-
-
-
-
-
-
-
-
-
-
-
-
-
-
-
-
-
-
-
-
-
-
-
-
-
-
-
-
-
-
-
-
-
-
-
-
-
-
-
-
-
-
-
-
-
-
-
-
-
-
-
-
-
-
-
-
-
-
-
-
-
-
-
-
-
-
-
-
-
-
-
-
-
-
-
-
-
-
-
-
-
-
-
-
-
-
-
-
-
-
-
-
-
-
-
-
-
-
-
-
-
-
-
-
-
-
-
-
-
-
-
-
-
-
-
-
-
-
-
-
-
-
-
-
-
-
-
-
-
-
-
-
-
-
-
-
-
-
-
-
-
-
-
-#, fuzzy
-
-
-
-
-
-
-
-
-
-
-
-
-
-
-
-
-
-
-
-
-
-
-
-
-
-
-
-
-
-
-
-
-
-
-
-
-
-
-
-
-
-
-
-
-
-
-
-
-
-
-
-
-
-
-
-
-
-
-
-
-
-
-
-
-
-
-
-
-
-
-
-
-
-
-
-
-
-
-
-
-
-
-
-
-
-
-
-
-
-
-
-
-
-
-
-
-
-
-
-
-
-
-
-
-
-
-
-
-
-
-
-
-
-
-
-
-
-
-
-
-
-
-
-
-
-
-
-
-
-
-
-
-
-
-
-
-
-
-
-
-
-
-
-
-
-
-
-
-
-
-
-
-
-
-
-
-
-
-
-
-
-
-
-
-
-
-
-
-
-
-
-
-
-
-
-
-
-
-
-
-
-
-
-
-
-
-
-
-
-
-
-
-
-
-
-
-
-
-
-
-
-
-
-
-
-
-
-
-
-
-
-
-
-
-
-
-
-
-
-
-
-
-
-
-
-
-
-
-
-
-
-
-
-
-
-
-
-
-
-
-
-
-
-
-
-
-
-
-
-
-
-
-
-
-
-
-
-
-
-
-
-
-
-
-
-
-
-
-
-
-
-
-
-
-
-
-
-
-
-
-
-
-
-
-
-
-
-
-
-
-
-
-
-
-
-
-
-
-
-
-
-
-
-
-
-
-
-
-
-
-
-
-
-
-
-
-
-
-
-
-
-
-
-
-
-
-
-
-
-
-
-
-
-
-
-
-
-
-
-
-
-
-
-
-
-
-
-
-
-
-
-
-
-
-
-
-
-
-
-
-
-
-
-
-
-
-
-
-
-
-
-
-
-
-
-
-
-
-
-
-
-
-
-
-
-
-
-
-
-
-
-
-
-
-
-
-
-
-
-
-
-
-
-
-
-
-
-
-
-
-
-
-
-
-
-
-
-
-
-
-
-
-
-
-
-
-
-
-
-
-
-
-
-
-
-
-
-
-
-
-
-
-
-
-
-
-
-
-
-
-
-
-
-
-
-
-
-
-
-
-
-
-
-
-
-#, fuzzy
-
-
-
-
-
-
-
-
-
-
-
-
-
-
-
-
-
-
-
-
-
-
-
-
-
-#, fuzzy
-
-
-
-
-
-
-
-
-
-
-
-
-
-
-
-
-
-
-
-
-
-
-
-
-
-
-
-
-
-
-
-
-
-
-
-
-
-
-
-
-
-
-
-
-
-
-
-
-
-
-
-
-
-
-
-
-
-
-
-
-
-
-
-
-
-
-
-
-
-
-
-
-
-
-
-
-
-
-
-
-
-
-
-
-
-
-
-
-
-
-
-
-
-
-
-
-
-
-
-
-
-
-
-
-
-
-
-
-
-
-
-
-
-
-
-
-
-
-
-
-
-
-
-
-
-
-
-
-
-
-
-
-
-
-
-
-
-
-
-
-
-
-
-
-
-
-
-
-
-
-
-
-
-
-
-
-
-#, fuzzy
-=======
-msgstr "applications-system-symbolic"
->>>>>>> cc080a8e
+msgstr "applications-system-symbolic"