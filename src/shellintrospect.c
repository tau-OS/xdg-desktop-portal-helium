/*
 * Copyright © 2019 Alberto Fanjul <albfan@gnome.org>
 * Copyright © 2019 Red Hat, Inc
 *
 * This program is free software; you can redistribute it and/or
 * modify it under the terms of the GNU Lesser General Public
 * License as published by the Free Software Foundation; either
 * version 2 of the License, or (at your option) any later version.
 *
 * This library is distributed in the hope that it will be useful,
 * but WITHOUT ANY WARRANTY; without even the implied warranty of
 * MERCHANTABILITY or FITNESS FOR A PARTICULAR PURPOSE.  See the GNU
 * Lesser General Public License for more details.
 *
 * You should have received a copy of the GNU Lesser General Public
 * License along with this library. If not, see <http://www.gnu.org/licenses/>.
 *
 */

#include "config.h"

#include "shell-dbus.h"
#include "shellintrospect.h"

struct _Window
{
  uint64_t id;
  char *title;
  char *app_id;
};

struct _ShellIntrospect
{
  GObject parent;

  guint shell_introspect_watch_name_id;
  GCancellable *cancellable;

  OrgGnomeShellIntrospect *proxy;

  unsigned int version;

  GPtrArray *windows;

  int num_listeners;

  gboolean animations_enabled;
  gboolean animations_enabled_valid;
};

G_DEFINE_TYPE (ShellIntrospect, shell_introspect, G_TYPE_OBJECT)

enum
{
  WINDOWS_CHANGED,
  ANIMATIONS_ENABLED_CHANGED,

  N_SIGNALS
};

static guint signals[N_SIGNALS];

static ShellIntrospect *_shell_introspect;

static void
window_free (Window *window)
{
  g_free (window->title);
  g_free (window->app_id);
  g_free (window);
}

static void
get_windows_cb (GObject *source_object,
                GAsyncResult *res,
                gpointer user_data)
{
  ShellIntrospect *shell_introspect = user_data;
  g_autoptr(GPtrArray) windows = NULL;
  g_autoptr(GVariant) windows_variant = NULL;
  g_autoptr(GError) error = NULL;
  GVariantIter iter;
  uint64_t id;
  GVariant *params = NULL;

  g_clear_object (&shell_introspect->cancellable);

  if (!org_gnome_shell_introspect_call_get_windows_finish (shell_introspect->proxy,
                                                           &windows_variant,
                                                           res,
                                                           &error))
    {
      if (!g_error_matches (error, G_IO_ERROR, G_IO_ERROR_CANCELLED))
        g_warning ("Failed to get window list: %s", error->message);
      return;
    }

  g_variant_iter_init (&iter, windows_variant);

  windows = g_ptr_array_new_full (g_variant_iter_n_children (&iter),
                                  (GDestroyNotify) window_free);

  while (g_variant_iter_loop (&iter, "{t@a{sv}}", &id, &params))
    {
      char *app_id = NULL;
      char *title = NULL;
      unsigned int time_since_user_time = UINT_MAX;
      Window *window;

      g_variant_lookup (params, "app-id", "s", &app_id);
      g_variant_lookup (params, "title", "s", &title);
      g_variant_lookup (params, "time-since-user-time", "u", &time_since_user_time);

      window = g_new0 (Window, 1);
      *window = (Window) {
        .id = id,
        .title = title,
        .app_id = app_id
      };
      g_ptr_array_add (windows, window);

      g_clear_pointer (&params, g_variant_unref);
    }

  shell_introspect->windows = g_steal_pointer (&windows);
  g_signal_emit (shell_introspect, signals[WINDOWS_CHANGED], 0);
}

static void
sync_state (ShellIntrospect *shell_introspect)
{
  g_clear_pointer (&shell_introspect->windows, g_ptr_array_unref);

  g_cancellable_cancel (shell_introspect->cancellable);
  g_clear_object (&shell_introspect->cancellable);
  shell_introspect->cancellable = g_cancellable_new ();

  org_gnome_shell_introspect_call_get_windows (shell_introspect->proxy,
                                               shell_introspect->cancellable,
                                               get_windows_cb,
                                               shell_introspect);
}

<<<<<<< HEAD
=======
static void
on_windows_changed_cb (GDBusProxy      *proxy,
                       ShellIntrospect *shell_introspect)
{
  if (shell_introspect->num_listeners > 0)
    sync_state (shell_introspect);
}

>>>>>>> cc080a8e
static void
sync_animations_enabled (ShellIntrospect *shell_introspect)
{
  gboolean animations_enabled;

  animations_enabled =
    org_gnome_shell_introspect_get_animations_enabled (shell_introspect->proxy);
  if (shell_introspect->animations_enabled_valid &&
      animations_enabled == shell_introspect->animations_enabled)
    return;

  shell_introspect->animations_enabled_valid = TRUE;
  shell_introspect->animations_enabled = animations_enabled;
  g_signal_emit (shell_introspect, signals[ANIMATIONS_ENABLED_CHANGED], 0);
}

static void
on_animations_enabled_changed (GObject         *object,
                               GParamSpec      *pspec,
                               ShellIntrospect *shell_introspect)
{
  sync_animations_enabled (shell_introspect);
}

static void
on_shell_introspect_proxy_acquired (GObject      *object,
                                    GAsyncResult *result,
                                    gpointer      user_data)
{
  ShellIntrospect *shell_introspect = user_data;
  OrgGnomeShellIntrospect *proxy;
  g_autoptr(GError) error = NULL;

  proxy = org_gnome_shell_introspect_proxy_new_for_bus_finish (result,
                                                               &error);
  if (!proxy)
    {
      g_warning ("Failed to acquire org.gnome.Shell.Introspect proxy: %s",
                 error->message);
      return;
    }

  shell_introspect->proxy = proxy;

  g_signal_connect (proxy, "windows-changed",
                    G_CALLBACK (on_windows_changed_cb),
                    shell_introspect);

  if (shell_introspect->num_listeners > 0)
    sync_state (shell_introspect);

  shell_introspect->version =
    org_gnome_shell_introspect_get_version (shell_introspect->proxy);

  if (shell_introspect->version >= 2)
    {
      g_signal_connect (proxy, "notify::animations-enabled",
                        G_CALLBACK (on_animations_enabled_changed),
                        shell_introspect);
      sync_animations_enabled (shell_introspect);
    }
}

static void
on_shell_introspect_name_appeared (GDBusConnection *connection,
                                   const char *name,
                                   const char *name_owner,
                                   gpointer user_data)
{
  ShellIntrospect *shell_introspect = user_data;

  org_gnome_shell_introspect_proxy_new_for_bus (G_BUS_TYPE_SESSION,
                                                G_DBUS_PROXY_FLAGS_NONE,
                                                "org.gnome.Shell.Introspect",
                                                "/org/gnome/Shell/Introspect",
                                                shell_introspect->cancellable,
                                                on_shell_introspect_proxy_acquired,
                                                shell_introspect);
}

static void
on_shell_introspect_name_vanished (GDBusConnection *connection,
                                   const char *name,
                                   gpointer user_data)
{
  ShellIntrospect *shell_introspect = user_data;

  if (shell_introspect->cancellable)
    {
      g_cancellable_cancel (shell_introspect->cancellable);
      g_clear_object (&shell_introspect->cancellable);
    }
}

static void
shell_introspect_class_init (ShellIntrospectClass *klass)
{
  signals[WINDOWS_CHANGED] = g_signal_new ("windows-changed",
                                           G_TYPE_FROM_CLASS (klass),
                                           G_SIGNAL_RUN_LAST,
                                           0,
                                           NULL, NULL, NULL,
                                           G_TYPE_NONE, 0);
  signals[ANIMATIONS_ENABLED_CHANGED] =
    g_signal_new ("animations-enabled-changed",
                  G_TYPE_FROM_CLASS (klass),
                  G_SIGNAL_RUN_LAST,
                  0,
                  NULL, NULL, NULL,
                  G_TYPE_NONE, 0);
}

static void
shell_introspect_init (ShellIntrospect *shell_introspect)
{
}

ShellIntrospect *
shell_introspect_get (void)
{
  ShellIntrospect *shell_introspect;

  if (_shell_introspect)
    return _shell_introspect;

  shell_introspect = g_object_new (shell_introspect_get_type (), NULL);
  shell_introspect->shell_introspect_watch_name_id =
    g_bus_watch_name (G_BUS_TYPE_SESSION,
                      "org.gnome.Shell.Introspect",
                      G_BUS_NAME_WATCHER_FLAGS_NONE,
                      on_shell_introspect_name_appeared,
                      on_shell_introspect_name_vanished,
                      shell_introspect, NULL);
  _shell_introspect = shell_introspect;
  return shell_introspect;
}

GPtrArray *
shell_introspect_get_windows (ShellIntrospect *shell_introspect)
{
  return shell_introspect->windows;
}

void
shell_introspect_ref_listeners (ShellIntrospect *shell_introspect)
{
  shell_introspect->num_listeners++;

  if (shell_introspect->proxy)
    sync_state (shell_introspect);
}

void
shell_introspect_unref_listeners (ShellIntrospect *shell_introspect)
{
  g_return_if_fail (shell_introspect->num_listeners > 0);

  shell_introspect->num_listeners--;
  if (shell_introspect->num_listeners == 0)
    g_clear_pointer (&shell_introspect->windows, g_ptr_array_unref);
}

const char *
window_get_title (Window *window)
{
  return window->title;
}

const char *
window_get_app_id (Window *window)
{
  return window->app_id;
}

const uint64_t
window_get_id (Window *window)
{
  return window->id;
}

gboolean
shell_introspect_are_animations_enabled (ShellIntrospect *shell_introspect,
                                         gboolean        *out_animations_enabled)
{
  if (!shell_introspect->animations_enabled_valid)
    return FALSE;

  *out_animations_enabled = shell_introspect->animations_enabled;
  return TRUE;
}

void
shell_introspect_wait_for_windows (ShellIntrospect *shell_introspect)
{
  g_assert (shell_introspect->num_listeners > 0);

  sync_state (shell_introspect);

  while (!shell_introspect->windows)
    g_main_context_iteration (NULL, TRUE);
}<|MERGE_RESOLUTION|>--- conflicted
+++ resolved
@@ -141,8 +141,6 @@
                                                shell_introspect);
 }
 
-<<<<<<< HEAD
-=======
 static void
 on_windows_changed_cb (GDBusProxy      *proxy,
                        ShellIntrospect *shell_introspect)
@@ -151,7 +149,6 @@
     sync_state (shell_introspect);
 }
 
->>>>>>> cc080a8e
 static void
 sync_animations_enabled (ShellIntrospect *shell_introspect)
 {
